import os
import re

from codecs import open as copen  # to use a consistent encoding
from setuptools import find_packages, setup

here = os.path.abspath(os.path.dirname(__file__))

# get the long description from the relevant file
with copen(os.path.join(here, 'README.rst'), encoding='utf-8') as f:
    long_description = f.read()


def read(*parts):
    with copen(os.path.join(here, *parts), 'r') as fp:
        return fp.read()


def find_version(*file_paths):
    version_file = read(*file_paths)
    version_match = re.search(r"^__version__ = ['\"]([^'\"]*)['\"]", version_file, re.M)
    if version_match:
        return version_match.group(1)
    raise RuntimeError('Unable to find version string.')


__version__ = find_version('kg_covid_19', '__version__.py')

test_deps = [
    'pytest',
    'pytest-cov',
    'coveralls',
    'validate_version_code',
    'codacy-coverage',
    'parameterized'
]

extras = {
    'test': test_deps,
}

setup(
    name='kg_covid_19',
    version=__version__,
    description='KG hub for emerging viruses',
    long_description=long_description,
    url='https://github.com/justaddcoffee/kg-emerging-viruses',
    author='justaddcoffee+github@gmail.com',
    author_email='Justin Reese',

    # choose your license
    license='MIT',
    include_package_data=True,
    classifiers=[
        'Development Status :: 3 - Alpha',
        'License :: OSI Approved :: MIT License',
        'Programming Language :: Python :: 3'
    ],
    packages=find_packages(exclude=['contrib', 'docs', 'tests*']),
    tests_require=test_deps,
    # add package dependencies
    install_requires=[
        'tqdm',
        'encodeproject',
        'tabula-py',
        'obonet',
        'wget',
<<<<<<< HEAD
        'compress_json'
=======
        'click',
        'pyyaml',
        'bmt'
>>>>>>> 79275653
    ],
    extras_require=extras,
)<|MERGE_RESOLUTION|>--- conflicted
+++ resolved
@@ -65,13 +65,11 @@
         'tabula-py',
         'obonet',
         'wget',
-<<<<<<< HEAD
         'compress_json'
-=======
         'click',
         'pyyaml',
-        'bmt'
->>>>>>> 79275653
+        'bmt',
+        'compress_json'
     ],
     extras_require=extras,
 )