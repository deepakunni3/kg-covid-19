--- conflicted
+++ resolved
@@ -5,12 +5,9 @@
 
 from kg_covid_19.transform_utils.drug_central.drug_central import DrugCentralTransform
 from kg_covid_19.transform_utils.hpo.hpo import HpoTransform
-<<<<<<< HEAD
 from kg_covid_19.transform_utils.intact.intact import IntAct
-=======
 from kg_covid_19.transform_utils.ontology import OntologyTransform
 from kg_covid_19.transform_utils.ontology.ontology_transform import ONTOLOGIES
->>>>>>> f6c6abd2
 from kg_covid_19.transform_utils.\
     sars_cov_2_gene_annot.sars_cov_2_gene_annot import SARSCoV2GeneAnnot
 from kg_covid_19.transform_utils.pharmgkb import PharmGKB
@@ -28,13 +25,10 @@
     'ScibiteCordTransform': ScibiteCordTransform,
     'PharmGKB': PharmGKB,
     'SARSCoV2GeneAnnot': SARSCoV2GeneAnnot,
-<<<<<<< HEAD
     'IntAct': IntAct
-=======
     'GoTransform': OntologyTransform,
     'HpTransform': OntologyTransform,
     'MondoTransform': OntologyTransform
->>>>>>> f6c6abd2
 }
 
 
