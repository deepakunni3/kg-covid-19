# This file is a list of things to be downloaded using the command:
#   run.py download

# To add a new item to be download, add a block like this - must have 'url',
# 'local_name' is optional, use to avoid name collisions

#  #
#  # Description of source
#  #
#  -
#    # brief comment about file, and optionally a local_name:
#    url: http://curefordisease.org/some_data.txt
#    local_name: some_data_more_chars_prevent_name_collision.pdf

---
#
#  Zhou host proteins - viral protein interactions
#  Data from "Network-based drug repurposing for novel coronavirus 2019-nCoV/SARS-CoV-2"
#  https://doi.org/10.1038/s41421-020-0153-3
-
  # Supplementary data containing viral protein -> host protein interactions
  # https://doi.org/10.1038/s41421-020-0153-3
  url: https://static-content.springer.com/esm/art%3A10.1038%2Fs41421-020-0153-3/MediaObjects/41421_2020_153_MOESM1_ESM.pdf
  local_name: 41421_2020_153_MOESM1_ESM.pdf

#
# Drug Central
#
-
  # drug - target interactions from Drug Central
  url: http://unmtid-shinyapps.net/download/drug.target.interaction.tsv.gz
  local_name: drug.target.interaction.tsv.gz

<<<<<<< HEAD
#
# PPI from STRING DB
#
-
=======
-
  # PPI from STRING DB
>>>>>>> 48238716
  # This is protein network data (incl. distinction: direct vs. interologs)
  # constrained to just human interactions.
  url: https://stringdb-static.org/download/protein.links.full.v11.0/9606.protein.links.full.v11.0.txt.gz
  local_name: 9606.protein.links.full.v11.0.txt.gz

-
  # gene to ensembl IDs
  url: https://ftp.ncbi.nlm.nih.gov/gene/DATA/gene2ensembl.gz
  local_name: gene2ensembl.gz

-
  # gene info
  url: https://ftp.ncbi.nlm.nih.gov/gene/DATA/gene_info.gz
  local_name: gene_info.gz<|MERGE_RESOLUTION|>--- conflicted
+++ resolved
@@ -31,15 +31,11 @@
   url: http://unmtid-shinyapps.net/download/drug.target.interaction.tsv.gz
   local_name: drug.target.interaction.tsv.gz
 
-<<<<<<< HEAD
 #
 # PPI from STRING DB
 #
 -
-=======
--
-  # PPI from STRING DB
->>>>>>> 48238716
+
   # This is protein network data (incl. distinction: direct vs. interologs)
   # constrained to just human interactions.
   url: https://stringdb-static.org/download/protein.links.full.v11.0/9606.protein.links.full.v11.0.txt.gz
